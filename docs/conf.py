# -*- coding: utf-8 -*-
# Licensed under a 3-clause BSD style license - see LICENSE.rst
#
# Astropy documentation build configuration file.
#
# This file is execfile()d with the current directory set to its containing dir.
#
# Note that not all possible configuration values are present in this file.
#
# All configuration values have a default. Some values are defined in
# the global Astropy configuration which is loaded here before anything else.
# See astropy.sphinx.conf for which values are set there.

# If extensions (or modules to document with autodoc) are in another directory,
# add these directories to sys.path here. If the directory is relative to the
# documentation root, use os.path.abspath to make it absolute, like shown here.
# sys.path.insert(0, os.path.abspath('..'))
# IMPORTANT: the above commented section was generated by sphinx-quickstart, but
# is *NOT* appropriate for astropy or Astropy affiliated packages. It is left
# commented out with this explanation to make it clear why this should not be
# done. If the sys.path entry above is added, when the astropy.sphinx.conf
# import occurs, it will import the *source* version of astropy instead of the
# version installed (if invoked as "make html" or directly with sphinx), or the
# version in the build directory (if "python setup.py build_sphinx" is used).
# Thus, any C-extensions that are needed to build the documentation will *not*
# be accessible, and the documentation will not build correctly.

import datetime
import os
import sys

# Load all of the global Astropy configuration
from astropy_helpers.sphinx.conf import *

<<<<<<< HEAD
extensions += ['sphinx.ext.mathjax']
=======
# Get configuration information from setup.cfg
from distutils import config
conf = config.ConfigParser()
conf.read([os.path.join(os.path.dirname(__file__), '..', 'setup.cfg')])
setup_cfg = dict(conf.items('metadata'))
>>>>>>> f0887755

# -- General configuration ----------------------------------------------------

# If your documentation needs a minimal Sphinx version, state it here.
#needs_sphinx = '1.1'

# List of patterns, relative to source directory, that match files and
# directories to ignore when looking for source files.
exclude_patterns.append('_templates')

# This is added to the end of RST files - a good place to put substitutions to
# be used globally.
rst_epilog += """
"""

# -- Project information ------------------------------------------------------

# This does not *have* to match the package name, but typically does
<<<<<<< HEAD
project = u'specutils' 
author = u'The Specutils Developers'
copyright = u'2012, ' + author
=======
project = setup_cfg['package_name']
author = setup_cfg['author']
copyright = '{0}, {1}'.format(
    datetime.datetime.now().year, setup_cfg['author'])
>>>>>>> f0887755

# The version info for the project you're documenting, acts as replacement for
# |version| and |release|, also used in various other places throughout the
# built documents.

<<<<<<< HEAD
import specutils
# The short X.Y version.
version = specutils.__version__.split('-', 1)[0]
# The full version, including alpha/beta/rc tags.
release = specutils.__version__
=======
__import__(setup_cfg['package_name'])
package = sys.modules[setup_cfg['package_name']]

# The short X.Y version.
version = package.__version__.split('-', 1)[0]
# The full version, including alpha/beta/rc tags.
release = package.__version__
>>>>>>> f0887755


# -- Options for HTML output ---------------------------------------------------

# A NOTE ON HTML THEMES
# The global astropy configuration uses a custom theme, 'bootstrap-astropy',
# which is installed along with astropy. A different theme can be used or
# the options for this theme can be modified by overriding some of the
# variables set in the global configuration. The variables set in the
# global configuration are listed below, commented out.

# Add any paths that contain custom themes here, relative to this directory.
# To use a different custom theme, add the directory containing the theme.
#html_theme_path = []

# The theme to use for HTML and HTML Help pages.  See the documentation for
# a list of builtin themes. To override the custom theme, set this to the
# name of a builtin theme or the name of a custom theme in html_theme_path.
#html_theme = None

# Custom sidebar templates, maps document names to template names.
#html_sidebars = {}

# The name of an image file (within the static path) to use as favicon of the
# docs.  This file should be a Windows icon file (.ico) being 16x16 or 32x32
# pixels large.
#html_favicon = ''

# If not '', a 'Last updated on:' timestamp is inserted at every page bottom,
# using the given strftime format.
#html_last_updated_fmt = ''

# The name for this set of Sphinx documents.  If None, it defaults to
# "<project> v<release> documentation".
html_title = '{0} v{1}'.format(project, release)

# Output file base name for HTML help builder.
htmlhelp_basename = project + 'doc'


# -- Options for LaTeX output --------------------------------------------------

# Grouping the document tree into LaTeX files. List of tuples
# (source start file, target name, title, author, documentclass [howto/manual]).
latex_documents = [('index', project + '.tex', project + u' Documentation',
                    author, 'manual')]


# -- Options for manual page output --------------------------------------------

# One entry per manual page. List of tuples
# (source start file, name, description, authors, manual section).
man_pages = [('index', project.lower(), project + u' Documentation',
              [author], 1)]


## -- Options for the edit_on_github extension ----------------------------------------

if eval(setup_cfg.get('edit_on_github')):
    extensions += ['astropy.sphinx.ext.edit_on_github']

    versionmod = __import__(setup_cfg['package_name'] + '.version')
    edit_on_github_project = setup_cfg['github_project']
    if versionmod.release:
        edit_on_github_branch = "v" + versionmod.version
    else:
        edit_on_github_branch = "master"

    edit_on_github_source_root = ""
    edit_on_github_doc_root = "docs"<|MERGE_RESOLUTION|>--- conflicted
+++ resolved
@@ -32,15 +32,13 @@
 # Load all of the global Astropy configuration
 from astropy_helpers.sphinx.conf import *
 
-<<<<<<< HEAD
 extensions += ['sphinx.ext.mathjax']
-=======
+
 # Get configuration information from setup.cfg
 from distutils import config
 conf = config.ConfigParser()
 conf.read([os.path.join(os.path.dirname(__file__), '..', 'setup.cfg')])
 setup_cfg = dict(conf.items('metadata'))
->>>>>>> f0887755
 
 # -- General configuration ----------------------------------------------------
 
@@ -59,28 +57,15 @@
 # -- Project information ------------------------------------------------------
 
 # This does not *have* to match the package name, but typically does
-<<<<<<< HEAD
-project = u'specutils' 
-author = u'The Specutils Developers'
-copyright = u'2012, ' + author
-=======
 project = setup_cfg['package_name']
 author = setup_cfg['author']
 copyright = '{0}, {1}'.format(
     datetime.datetime.now().year, setup_cfg['author'])
->>>>>>> f0887755
 
 # The version info for the project you're documenting, acts as replacement for
 # |version| and |release|, also used in various other places throughout the
 # built documents.
 
-<<<<<<< HEAD
-import specutils
-# The short X.Y version.
-version = specutils.__version__.split('-', 1)[0]
-# The full version, including alpha/beta/rc tags.
-release = specutils.__version__
-=======
 __import__(setup_cfg['package_name'])
 package = sys.modules[setup_cfg['package_name']]
 
@@ -88,7 +73,6 @@
 version = package.__version__.split('-', 1)[0]
 # The full version, including alpha/beta/rc tags.
 release = package.__version__
->>>>>>> f0887755
 
 
 # -- Options for HTML output ---------------------------------------------------
