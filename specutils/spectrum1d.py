# Licensed under a 3-clause BSD style license - see LICENSE.rst
# This module implements the Spectrum1D class.

from __future__ import print_function, division

__all__ = ['Spectrum1D']

from astropy import log
from astropy.nddata import NDData, FlagCollection

from astropy.utils import misc

from specutils.wcs import BaseSpectrum1DWCS, Spectrum1DLookupWCS, Spectrum1DLinearWCS

from astropy.io import fits

import numpy as np


class Spectrum1D(NDData):
    """A subclass of `NDData` for a one dimensional spectrum in Astropy.
    
    This class inherits all the base class functionality from the NDData class
    and is communicative with other Spectrum1D objects in ways which make sense.
    """
    
    
    @classmethod
    def from_array(cls, dispersion, flux, uncertainty=None, mask=None,
                   flags=None, meta=None, copy=True, dispersion_unit=None,
                   unit=None):
        """Initialize `Spectrum1D`-object from two `numpy.ndarray` objects
        
        Parameters:
        -----------
        dispersion : `~astropy.units.quantity.Quantity`
            The dispersion for the Spectrum (e.g. an array of wavelength
            points).
        
        flux : `~astropy.units.quantity.Quantity`
            The flux level for each wavelength point. Should have the same length
            as `disp`.

        error : `~astropy.nddata.NDError`, optional
            Errors on the data.

        mask : `~numpy.ndarray`, optional
            Mask for the data, given as a boolean Numpy array with a shape
            matching that of the data. The values should be ``False`` where the
            data is *valid* and ``True`` when it is not (as for Numpy masked
            arrays).

        flags : `~numpy.ndarray` or `~astropy.nddata.FlagCollection`, optional
            Flags giving information about each pixel. These can be specified
            either as a Numpy array of any type with a shape matching that of the
            data, or as a `~astropy.nddata.FlagCollection` instance which has a
            shape matching that of the data.

        meta : `dict`-like object, optional
            Metadata for this object. "Metadata here means all information that
            is included with this object but not part of any other attribute
            of this particular object. e.g., creation date, unique identifier,
            simulation parameters, exposure time, telescope name, etc.

        copy : bool, optional
            If True, the array will be *copied* from the provided `data`,
            otherwise it will be referenced if possible (see `numpy.array` :attr:`copy`
            argument for details).
        
        Raises
        ------
        ValueError
            If the `dispersion` and `flux` arrays cannot be broadcast (e.g. their shapes
            do not match), or the input arrays are not one dimensional.

        """
        
        if dispersion.ndim != 1 or dispersion.shape != flux.shape:
            raise ValueError("dispersion and flux need to be one-dimensional Numpy arrays with the same shape")
        spec_wcs = Spectrum1DLookupWCS(dispersion, unit=dispersion_unit)

        if copy:
            flux = flux.copy()

        return cls(data=flux, wcs=spec_wcs, unit=unit, uncertainty=uncertainty,
                   mask=mask, flags=flags, meta=meta)
    
    @classmethod
    def from_table(cls, table, dispersion_column='dispersion',
                   flux_column='flux', uncertainty_column=None,
                   flag_columns=None):
        """
        Initializes a `Spectrum1D`-object from an `~astropy.table.Table` object

        Parameters
        ----------

        table : ~astropy.table.Table object

        dispersion_column : str, optional
            name of the dispersion column. default is 'dispersion'

        flux_column : str, optional
            name of the flux column. default is 'flux'

        uncertainty_column : str, optional
            name of the uncertainty column. If set to None uncertainty is set to None. default is None

        flag_columns : str or list, optional
            name or names of flag columns. If multiple names are supplied a ~astropy.nddata.FlagCollection will be built.
            default is None
        """

        flux = table[flux_column]
        dispersion = table[dispersion_column]

        if uncertainty_column is not None:
            uncertainty = table[uncertainty_column]
            if uncertainty.unit != flux.unit:
                log.warning('"uncertainty"-column and "flux"-column do not share the units (%s vs %s) ',
                            uncertainty.unit, flux.unit)
        else:
            uncertainty = None

        if isinstance(flag_columns, basestring):
            flags = table[flag_columns]
        elif misc.isiterable(flag_columns):
            flags = FlagCollection(shape=flux.shape)
            for flag_column in flag_columns:
                flags[flag_column] = table[flag_column]
        else:
            raise ValueError('flag_columns should either be a string or a list (or iterable) of strings')

        return cls.from_array(flux=flux.data, dispersion=dispersion.data,
                              uncertainty=uncertainty, dispersion_unit=dispersion.units,
                              unit=flux.units, mask=table.mask, flags=flags,
                              meta=table.meta)
        
    
    
    @classmethod
    def from_ascii(cls, filename, uncertainty=None, mask=None, dtype=np.float, comments='#',
                   delimiter=None, converters=None, skiprows=0,
                   usecols=None):
        raw_data = np.loadtxt(filename, dtype=dtype, comments=comments,
                              delimiter=delimiter, converters=converters,
                              skiprows=skiprows, usecols=usecols, ndmin=2)
    
        if raw_data.shape[1] != 2:
            raise ValueError('data contained in filename must have exactly two columns')
        
        return cls.from_array(dispersion=raw_data[:,0], flux=raw_data[:,1], uncertainty=uncertainty, mask=mask)
        
    @classmethod
    def from_fits(cls, filename, uncertainty=None):
        """This is an example function to demonstrate how
        classmethods are a clean way to instantiate Spectrum1D objects"""
        header = fits.getheader(filename)
        try:
            cls.dispersion = Spectrum1DLinearWCS.from_header(header)
        except:
            pass
        raise NotImplementedError('This function is not implemented yet')
    
    
    @property
    def flux(self):
        #returning the flux
        return self.data
        
    @flux.setter
    def flux_setter(self, flux):
        self.data = flux
    
    @property
    def dispersion(self):
        #returning the disp
        if not hasattr(self.wcs, 'lookup_table'):
            self.wcs.create_lookup_table(np.arange(len(self.flux)))

        return self.wcs.lookup_table

    @property
    def dispersion_unit(self):
        return self.wcs.unit

    @property
    def flux_unit(self):
        return self.unit
    
        
    def interpolate(self, new_dispersion, kind='linear', bounds_error=True, fill_value=np.nan):
        """Interpolates onto a new wavelength grid and returns a new `Spectrum1D`-object.
        
        Parameters
        ----------
        new_dispersion : `~numpy.ndarray`
            The dispersion array to interpolate the flux on to.
        
        kind : `str` or `int`, optional
            Specifies the kind of interpolation as a string
            ('linear', 'nearest', 'zero', 'slinear', 'quadratic', 'cubic')
            or as an integer specifying the order of the spline interpolator
            to use. Default is 'linear'.
        
        bounds_error : `bool`, optional
            If True, an error is thrown any time interpolation is attempted on a
            dispersion point outside of the range of the original dispersion map
            (where extrapolation is necessary). If False, out of bounds values
            are assigned `fill_value`. By default, an error is raised.
            
        fill_value : `float`, optional
            If provided, then this value will be used to fill in for requested
            dispersion points outside of the original dispersion map. If not
            provided, then the default is NaN.
        
        Raises
        ------
        ImportError
            If the `SciPy interpolate interp1d <http://docs.scipy.org/doc/scipy/reference/generated/scipy.interpolate.interp1d.html>`_
            function cannot be imported.
            
        Notes
        -----
        When the `Spectrum1D` class has an associated error array, the nearest
        uncertainty is taken for each new dispersion point.
        
        """
        
        # Check for SciPy availability


        if kind != 'linear':
            raise ValueError('No other kind but linear supported')

        if not isinstance(new_dispersion, BaseSpectrum1DWCS):
            new_dispersion = Spectrum1DLookupWCS(np.array(new_dispersion))


        new_pixel = self.wcs.invert(new_dispersion.lookup_table)

        new_flux = np.interp(new_pixel, self.wcs.pixel_index, self.flux, left=np.nan, right=np.nan)
        

        return self.__class__(new_flux, wcs=new_dispersion, meta=self.meta)

        
    def slice_dispersion(self, start=None, stop=None):
        """Slice the spectrum within a given start and end dispersion value.
        
        Parameters
        ----------
        start : `float`
            Starting slice point.
        stop : `float`
            Stopping slice point.
        
        Notes
        -----
        Often it is useful to slice out a portion of a `Spectrum1D` objects
        either by two dispersion points (e.g. two wavelengths) or by the indices
        of the dispersion/flux arrays (see :meth:`~Spectrum1D.slice_index` for this
        functionality).
        
        Examples
        --------
        
        >>> from specutils import Spectrum1D
        >>> from astropy import units
        >>> import numpy as np
        >>> dispersion = np.arange(4000, 5000, 0.12)
        >>> flux = np.random.randn(len(dispersion))
        >>> mySpectrum = Spectrum1D.from_array(dispersion,
                                               flux,
                                               dispersion_unit=units.m)
        
        >>> # Now say we wanted a slice near H-beta at 4861 Angstroms
        >>> hBeta = mySpectrum.slice_dispersion(4851.0, 4871.0)
        >>> hBeta
        <hBeta __repr__ #TODO>
        
        See Also
        --------
        See `~Spectrum1D.slice_index`
        """
        
        # Transform the dispersion end points to index space
        start_index, stop_index = self.wcs.dispersion2pixel([start, stop])
        
        return self.slice_index(start_index, stop_index)
    
    
    def slice_index(self, start=None, stop=None):
        """Slice the spectrum within a given start and end index.
        
        Parameters
        ----------
        start : `float`
            Starting slice point.
        stop : `float`
            Stopping slice point.
        
        Notes
        -----
        Often it is useful to slice out a portion of a `Spectrum1D` objects
        either by two index points (see :meth:`~Spectrum1D.slice_dispersion`) or by
        the indices of the dispersion/flux array.
        
        See Also
        --------
        See `~Spectrum1D.slice_dispersion`
        """
        
        # We need to slice the following items:
        # >> disp, flux, error, mask, and flags
        # Which are all common NDData objects, therefore I am (perhaps
        # reasonably) assuming that __slice__ will be a NDData base function
        # which we will inherit.
<<<<<<< HEAD
        raise NotImplementedError('Will presumeably implemented in core NDDATA,'
                                  'though this is just trivial indexing.')
        return self[start:stop]
=======
        # raise NotImplemented('Will presumeably implemented in core NDDATA')
        return self.__slice__(start_index, stop_index)
        
    # PROPOSAL:
    def _operation_wrapper(operation):
        """
        Perform an operation (addition, subtraction, mutiplication, division,
        etc.) after checking for shape matching
        """

        def ofunc(self, other): 
            """ operation function """
            if np.isscalar(other):
                newspec = self.copy()
                newspec.data = operation(newspec.data, other) 
                return newspec

            # check if both are spectra (or can be treated as such)
            elif hasattr(self,'disp') and hasattr(other,'disp'): 

                if self._arithmetic_threshold == 'exact':
                    dispcheck = all(self.disp == other.disp)
                else:
                    if self._arithmetic_threshold_units is None:
                        # not sure this should ever be allowed
                        dispcheck = all(np.abs(self.disp-other.disp) < self._arithmetic_threshold)
                    else:
                        dispcheck = all(np.abs(self.disp.as_unit(self._arithmetic_threshold_units)-other.disp.as_unit(self._arithmetic_threshold_units)) < self._arithmetic_threshold)

                if self.shape == other.shape and dispcheck:
                    newspec = self.copy()
                    newspec.data = operation(newspec.data, other.data)
                    return newspec
                elif self.shape != other.shape:
                    raise ValueError("Shape mismatch in data")
                elif not dispcheck:
                    raise ValueError("X-axes do not match.")
            elif hasattr(self,'shape') and hasattr(other,'shape'):
                # allow array subtraction
                if self.shape != other.shape:
                    raise ValueError("Shape mismatch in data")
                elif hasattr(self,'disp'):
                    newspec = self.copy()
                    newspec.data = operation(newspec.data, other)
                elif hasattr(other,'disp'): # is this even possible?
                    newspec = other.copy()
                    newspec.data = operation(self, other.data)

        return ofunc

    @property
    def _arithmetic_threshold(self):
        return self._arithmetic_threshold_value

    @_arithmetic_threshold.setter
    def _arithmetic_threshold(self, value, units=None):
        self._arithmetic_threshold_value = value
        if units is None:
            self._arithmetic_threshold_units = self.disp.units
        else:
            self._arithmetic_threshold_units = units

    _arithmetic_threshold_value = 'exact'
    _arithmetic_threshold_units = None

    __add__ = _operation_wrapper(np.add)
    __radd__ = _operation_wrapper(np.add)
    __sub__ = _operation_wrapper(np.subtract)
    __mul__ = _operation_wrapper(np.multiply)
    __div__ = _operation_wrapper(np.divide)
>>>>>>> 0ea73140
<|MERGE_RESOLUTION|>--- conflicted
+++ resolved
@@ -316,11 +316,6 @@
         # Which are all common NDData objects, therefore I am (perhaps
         # reasonably) assuming that __slice__ will be a NDData base function
         # which we will inherit.
-<<<<<<< HEAD
-        raise NotImplementedError('Will presumeably implemented in core NDDATA,'
-                                  'though this is just trivial indexing.')
-        return self[start:stop]
-=======
         # raise NotImplemented('Will presumeably implemented in core NDDATA')
         return self.__slice__(start_index, stop_index)
         
@@ -390,5 +385,4 @@
     __radd__ = _operation_wrapper(np.add)
     __sub__ = _operation_wrapper(np.subtract)
     __mul__ = _operation_wrapper(np.multiply)
-    __div__ = _operation_wrapper(np.divide)
->>>>>>> 0ea73140
+    __div__ = _operation_wrapper(np.divide)